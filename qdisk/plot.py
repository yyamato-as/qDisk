from .utils import jypb_to_K_RJ, jypb_to_K
from .classes import FitsImage, PVFitsImage
from .utils import is_within, plot_2D_map, add_beam
from .model import Keplerian_velocity
import numpy as np
import matplotlib.pyplot as plt
from mpl_toolkits.axes_grid1 import ImageGrid
from astropy.visualization import ImageNormalize, LinearStretch
from matplotlib import ticker
import matplotlib.patheffects as pe
import astropy.io.fits as fits
from astropy.wcs import WCS

plt.rcParams.update(
    {
        "figure.figsize": (3.2, 2.4),
        "xtick.top": True,
        "ytick.right": True,
        "xtick.direction": "out",
        "ytick.direction": "out",
    }
)


class Map(FitsImage):
    def __init__(
        self,
        fitsname_or_data,
        x=None,
        y=None,
        ax=None,
        data_scaling_factor=1.0,
        center_coord=None,
        xlim=None,
        ylim=None,
        downsample=False,
        set_aspect=True,
        invert_xaxis=True,
    ):
        if isinstance(fitsname_or_data, str):
            super().__init__(
                fitsname_or_data,
                squeeze=True,
                rel_dir_ax=True,
                xlim=xlim,
                ylim=ylim,
                downsample=downsample,
            )

        else:
            self.data = fitsname_or_data

            if x is None or y is None:
                raise ValueError("Provide both x and y axes.")

            self.x = x
            self.y = y

        if self.ndim != 2:
            raise ValueError("Image is not in 2D.")

        if center_coord is not None:
            try:
                self.shift_phasecenter_toward(center_coord)
            except AttributeError:
                print("Warning: Phase center shift is not available.")
                pass

        if ax is None:
            fig, ax = plt.subplots(layout="constrained")

        self.ax = ax
        self.data_scaling_factor = data_scaling_factor
        self.center_coord = center_coord
        self.xlim = xlim
        self.ylim = ylim
        self.downsample = downsample

        # axis inversion
        if invert_xaxis:
            self.ax.invert_xaxis()

        self._data_scaling(factor=self.data_scaling_factor)

        if set_aspect:
            self._set_aspect()

    ### DATA UNIT CONVERSION ###

    def convert_unit(self, unit="K", nu=None, RJ_approx=False):
        ### assume the original data unit is Jy / beam or mJy / beam
        if not np.isnan(self.restfreq):
            nu = self.restfreq
        elif nu is None:
            raise ValueError(
                "Rest frequency not found. Please provide it via *nu* argument."
            )

        data = self.data / self.data_scaling_factor  # restore original unit
        if "mJy" in self.data_unit:
            data *= 1e-3  # in Jy /beam

        if unit == "K":
            if RJ_approx:
                self.data = jypb_to_K_RJ(data, nu, self.beam[:2])
            else:
                self.data = jypb_to_K(data, nu, self.beam[:2])

    ### MASKING ###

    def mask(
        self,
        rmin=None,
        rmax=None,
        x0=0.0,
        y0=0.0,
        PA=0.0,
        incl=0.0,
        vmin=None,
        vmax=None,
        exclude_v=False,
        threshold=None,
        rms=None,
        user_mask=None,
        combine="and",
        apply=True,
        fill=np.nan,
    ):
        mask_list = []

        # spatial mask
        if (rmin is not None) or (rmax is not None):
            mask_list.append(
                self._get_annulus_mask(
                    rmin=rmin, rmax=rmax, x0=x0, y0=y0, PA=PA, incl=incl
                )
            )

        # value mask
        if (vmin is not None) or (vmax is not None):
            mask_list.append(
                self._get_value_mask(vmin=vmin, vmax=vmax, exclude=exclude_v)
            )

        # threshold mask
        if threshold is not None:
            mask_list.append(
                self._get_sigma_threshold_mask(threshold=threshold, rms=rms)
            )

        # user mask
        if user_mask is not None:
            mask_list.append(user_mask.astype(bool))

        # mask conbination
        combine = getattr(np, "logical_" + combine)
        mask = combine.reduce(np.array(mask_list), axis=0)

        if apply:
            self.data[~mask] = fill

        return mask

    def _get_annulus_mask(self, rmax=None, rmin=None, x0=0.0, y0=0.0, PA=0.0, incl=0.0):
        r, _ = self.get_disk_coord(x0=x0, y0=y0, PA=PA, incl=incl, frame="polar")
        rmin = np.nanmin(r) if rmin is None else rmin
        rmax = np.nanmax(r) if rmax is None else rmax
        return np.logical_and(r >= rmin, r <= rmax)

    def _get_value_mask(self, vmin=None, vmax=None, exclude=False):
        vmin = np.nanmin(self.data) if vmin is None else vmin
        vmax = np.nanmax(self.data) if vmax is None else vmax
        mask = np.logical_and(self.data >= vmin, self.data <= vmax)
        mask = ~mask if exclude else mask
        return mask

    def _get_sigma_threshold_mask(self, threshold, rms=None):
        """Only include values larger than threshold * rms"""
        if rms is None:
            rms = self.rms
        return self._get_value_mask(vmin=threshold * rms)

    ### MAP FUNCTION ###

    def plot_colormap(
        self,
        method="pcolorfast",
        cmap="viridis",
        vmin=None,
        vmax=None,
        interval=None,
        stretch=None,
        **kwargs
    ):
        if not method in ["imshow", "pcolorfast", "pcolorfast_wcs", "pcolormesh", "contourf", "pcolormesh_wcs", "contourf_wcs"]:
            raise AttributeError(
                "Method {:s} is not supported for colormap plot.".format(method)
            )

        # normalization
        if stretch is None:
            stretch = LinearStretch()
        norm = self._normalize(vmin=vmin, vmax=vmax, interval=interval, stretch=stretch)
        plot = getattr(self, "_" + method + "_self")
        self.colormap = plot(cmap=cmap, norm=norm, **kwargs)

    def overlay_contour(
        self,
        fitsname_or_data="self",
        x=None,
        y=None,
        data_scaling_factor=1.0,
        levels=5,
        color="grey",
        linewidth=1.0,
        linestyle="solid",
        **kwargs
    ):

        if isinstance(fitsname_or_data, str):
            if fitsname_or_data == "self":
                x = self.x
                y = self.y
                data = self.data
            else:
                image = FitsImage(
                    fitsname=fitsname_or_data,
                    squeeze=True,
                    rel_dir_ax=True,
                    xlim=self.xlim,
                    ylim=self.ylim,
                    downsample=self.downsample,
                )
                image.shift_phasecenter_toward(self.center_coord)
                x = image.x
                y = image.y
                data = image.data * data_scaling_factor
        else:
            x = self.x if x is None else x
            y = self.y if y is None else y
            data = fitsname_or_data * data_scaling_factor

        self.contour = self._contour(
            x,
            y,
            data,
            levels=levels,
            color=color,
            linewidth=linewidth,
            linestyle=linestyle,
            **kwargs
        )

    def _contour(
        self,
        x,
        y,
        data,
        levels=5,
        color="black",
        linewidth=1.0,
        linestyle="solid",
        **kwargs
    ):
        im = self.ax.contour(
            x,
            y,
            data,
            levels=levels,
            colors=color,
            linewidths=linewidth,
            linestyles=linestyle,
            **kwargs
        )
        return im

    def _contour_self(self, levels=5, color="black"):
        im = self.ax.contour(self.x, self.y, self.data, levels=levels, colors=color)
        return im

    # def _set_contourf_extend(self):

    def _contourf_self(self, levels=10, cmap="viridis", norm=None, **kwargs):
        if isinstance(levels, (list, np.ndarray)):
            vmin = np.nanmin(levels)
            vmax = np.nanmax(levels)
        else:
            vmin, vmax = norm.vmin, norm.vmax
        data = self.data.copy()
        # data[data < vmin] = vmin
        # data[data > vmax] = vmax
        im = self.ax.contourf(
            self.x, self.y, data, levels=levels, cmap=cmap, norm=norm, **kwargs
        )
        return im

    def _pcolorfast_self(self, cmap="viridis", norm=None, **kwargs):
        im = self.ax.pcolorfast(
            self.x, self.y, self.data, rasterized=True, cmap=cmap, norm=norm, **kwargs
        )
        return im

    def _pcolormesh_self(self, cmap="viridis", norm=None, **kwargs):
        im = self.ax.pcolormesh(
            self.x, self.y, self.data, rasterized=True, cmap=cmap, norm=norm, **kwargs
        )
        return im

    def _normalize(self, vmin=None, vmax=None, interval=None, stretch=LinearStretch()):
        norm = ImageNormalize(
            self.data, vmin=vmin, vmax=vmax, interval=interval, stretch=stretch
        )
        return norm

    def _data_scaling(self, factor):
        self.data *= factor

    ### FANCY ADDENDA STUFF ###

    def add_beam(self, beam=None, loc="lower left", color="white", fill=True, hatch="///////////"):
        from mpl_toolkits.axes_grid1.anchored_artists import AnchoredEllipse

        if beam is not None:
            bmaj, bmin, pa = beam
            width = bmaj
            height = bmin
            angle = 90 - pa
        else:
            width = self.bmaj
            height = self.bmin
            angle = 90 - self.bpa  # to make measured from east
        beam = AnchoredEllipse(
            self.ax.transData,
            width=width,
            height=height,
            angle=angle,
            loc=loc,
            pad=0.5,
            borderpad=0.5,
            frameon=False,
        )
        beam.ellipse.set(color=color, fill=fill, hatch=hatch)
        self.ax.add_artist(beam)

    def add_scalebar(
        self, scale=50, text=None, width=0.0, loc="lower right", color="white", **kwargs
    ):

        scalebar = self._scalebar_with_label(
            scale=scale, text=text, width=width, loc=loc, color=color, **kwargs
        )
        self.ax.add_artist(scalebar)

    def _scalebar_with_label(
        self, scale, text, width=0.0, loc="lower right", color="white", **kwargs
    ):
        from mpl_toolkits.axes_grid1.anchored_artists import AnchoredSizeBar
        import matplotlib.font_manager as fm

        scalebar = AnchoredSizeBar(
            self.ax.transData,
            size=scale,
            label=text,
            loc=loc,
            pad=0.1,
            borderpad=0.5,
            sep=3,
            frameon=False,
            color=color,
            size_vertical=width,
            fontproperties=fm.FontProperties(size=9),
            **kwargs
        )

        return scalebar

    ### COLORBAR STUFF ###

    def _get_colormap_normalize(self):
        return self.colormap.norm

    def _set_colorbar_extend(self):
        norm = self._get_colormap_normalize()
        extend = "neither"

        if np.nanmax(self.data) > norm.vmax:
            extend = "max"
            if np.nanmin(self.data) < norm.vmin:
                extend = "both"
                return extend

        if np.nanmin(self.data) < norm.vmin:
            extend = "min"

        return extend

    def add_colorbar(
        self,
        cax=None,
        position="right",
        size="5%",
        pad=0.1,
        label=None,
<<<<<<< HEAD
        rotation=270,
        labelpad=15,
=======
>>>>>>> 00958122
        **kwargs
    ):
        from mpl_toolkits.axes_grid1 import make_axes_locatable
        import matplotlib.axes as maxes

        if cax is None:
            divider = make_axes_locatable(self.ax)
            cax = divider.append_axes(
                position=position, size=size, axes_class=maxes.Axes, pad=pad
            )

        extend = self._set_colorbar_extend()

        fig = self.ax.get_figure()
        orientation = (
            "horizontal" if position == "top" or position == "bottom" else "vertical"
        )
        self.colorbar = fig.colorbar(
            self.colormap, cax=cax, orientation=orientation, extend=extend, **kwargs
        )
        self.colorbar.set_label(label, **kwargs)

        if position == "top":
            cax.xaxis.set_ticks_position("top")
            cax.xaxis.set_label_position("top")
        elif position == "bottom":
            cax.xaxis.set_ticks_position("bottom")
            cax.xaxis.set_label_position("bottom")

        return cax

    ### APPEARANCE ###

    def _set_aspect(self):
        self.ax.set_aspect(1.0 / self.ax.get_data_ratio())

    def set_aspect(self, aspect="equal"):
        """Wrapper of ax.set_aspect()"""

        if aspect == "equal":
            aspect = 1.0

        self.ax.set_aspect(aspect / self.ax.get_data_ratio())

    def _set_xlabel(self, xlabel):
        self.ax.set_xlabel(xlabel)

    def _set_ylabel(self, ylabel):
        self.ax.set_ylabel(ylabel)

    def set_labels(self, xlabel=None, ylabel=None):
        self._set_xlabel(xlabel)
        self._set_ylabel(ylabel)

    def _get_major_ticker_locator(self, nticks=None, interval=None):
        if nticks is not None:
            return ticker.MaxNLocator(nticks)
        if interval is not None:
            return ticker.MultipleLocator(interval)
        return ticker.AutoLocator()

    def _get_minor_ticker_locator(self, nticks=None, interval=None):
        if nticks is not None:
            return ticker.MaxNLocator(nticks)
        if interval is not None:
            return ticker.MultipleLocator(interval)
        return ticker.AutoMinorLocator()

    def set_xaxis_ticker(
        self,
        major=True,
        minor=False,
        majornticks=None,
        minornticks=None,
        majorinterval=None,
        minorinterval=None,
    ):
        if not major:
            majorlocator = ticker.NullLocator()
        else:
            majorlocator = self._get_major_ticker_locator(
                nticks=majornticks, interval=majorinterval
            )

        if not minor:
            minorlocator = ticker.NullLocator()
        else:
            minorlocator = self._get_minor_ticker_locator(
                nticks=minornticks, interval=minorinterval
            )

        self.ax.xaxis.set_major_locator(majorlocator)
        self.ax.xaxis.set_minor_locator(minorlocator)

    def set_yaxis_ticker(
        self,
        major=True,
        minor=False,
        majornticks=None,
        minornticks=None,
        majorinterval=None,
        minorinterval=None,
    ):
        if not major:
            majorlocator = ticker.NullLocator()
        else:
            majorlocator = self._get_major_ticker_locator(
                nticks=majornticks, interval=majorinterval
            )

        if not minor:
            minorlocator = ticker.NullLocator()
        else:
            minorlocator = self._get_minor_ticker_locator(
                nticks=minornticks, interval=minorinterval
            )

        self.ax.yaxis.set_major_locator(majorlocator)
        self.ax.yaxis.set_minor_locator(minorlocator)

    def set_ticker(
        self,
        major=True,
        minor=False,
        majornticks=None,
        minornticks=None,
        majorinterval=None,
        minorinterval=None,
    ):
        self.set_xaxis_ticker(
            major=major,
            minor=minor,
            majornticks=majornticks,
            minornticks=minornticks,
            majorinterval=majorinterval,
            minorinterval=minorinterval,
        )
        self.set_yaxis_ticker(
            major=major,
            minor=minor,
            majornticks=majornticks,
            minornticks=minornticks,
            majorinterval=majorinterval,
            minorinterval=minorinterval,
        )

        if minor:
            self.ax.minorticks_on()

    # def _scalebar_without_label(self, scale, width=0.0, loc="lower right", color="white"):
    #     from matplotlib.patches import Rectangle

    #     scalebar = Rectangle()

    # def set_xlim(self):

    # def _get_threshold_mask(self, ):
    #     self.estimate_rms()
            

class WCSMap(Map):
    def __init__(
        self,
        fitsname,
        ax=None, # should be wcsaxes
        data_scaling_factor=1.0,
        center_coord=None,
        xlim=None,
        ylim=None,
        downsample=False,
        set_aspect=True,
    ):
        self.wcs = WCS(fits.getheader(fitsname)).celestial
        if ax is None:
            fig, ax = plt.subplots(layout="constrained", projection=self.wcs)
        else:
            super().__init__(
                fitsname_or_data=fitsname,
                ax=ax,
                data_scaling_factor=data_scaling_factor,
                center_coord=center_coord,
                xlim=xlim,
                ylim=ylim,
                downsample=downsample,
                set_aspect=set_aspect,
                invert_xaxis=False
            )

    ### MAP FUNCTION ###

    def plot_colormap(
        self,
        method="pcolorfast",
        cmap="viridis",
        vmin=None,
        vmax=None,
        interval=None,
        stretch=None,
        **kwargs
    ):
        if not method in ["imshow", "pcolorfast", "pcolormesh", "contourf"]:
            raise AttributeError(
                "Method {:s} is not supported for colormap plot.".format(method)
            )

        # normalization
        if stretch is None:
            stretch = LinearStretch()
        norm = self._normalize(vmin=vmin, vmax=vmax, interval=interval, stretch=stretch)
        plot = getattr(self, "_" + method + "_self")
        self.colormap = plot(cmap=cmap, norm=norm, **kwargs)

    def overlay_contour(
        self,
        fitsname_or_data="self",
        data_scaling_factor=1.0,
        levels=5,
        color="grey",
        linewidth=1.0,
        linestyle="solid",
        **kwargs
    ):

        if isinstance(fitsname_or_data, str):
            if fitsname_or_data == "self":
                data = self.data
            else:
                image = FitsImage(
                    fitsname=fitsname_or_data,
                    squeeze=True,
                    xlim=self.xlim,
                    ylim=self.ylim,
                    downsample=self.downsample,
                )
                image.shift_phasecenter_toward(self.center_coord)
                data = image.data * data_scaling_factor
        else:
            data = fitsname_or_data * data_scaling_factor

        self.contour = self._contour(
            data,
            levels=levels,
            color=color,
            linewidth=linewidth,
            linestyle=linestyle,
            **kwargs
        )

    def _contour(
        self,
        data,
        levels=5,
        color="black",
        linewidth=1.0,
        linestyle="solid",
        **kwargs
    ):
        im = self.ax.contour(
            data,
            levels=levels,
            colors=color,
            linewidths=linewidth,
            linestyles=linestyle,
            **kwargs
        )
        return im

    def _contour_self(self, levels=5, color="black"):
        im = self.ax.contour(self.data, levels=levels, colors=color)
        return im

    def _contourf_self(self, levels=10, cmap="viridis", norm=None, **kwargs):
        if isinstance(levels, (list, np.ndarray)):
            vmin = np.nanmin(levels)
            vmax = np.nanmax(levels)
        else:
            vmin, vmax = norm.vmin, norm.vmax
        data = self.data.copy()
        # data[data < vmin] = vmin
        # data[data > vmax] = vmax
        im = self.ax.contourf(
            data, levels=levels, cmap=cmap, norm=norm, **kwargs
        )
        return im

    def _pcolorfast_self(self, cmap="viridis", norm=None, **kwargs):
        im = self.ax.pcolorfast(
            self.data, rasterized=True, cmap=cmap, norm=norm, **kwargs
        )
        return im

    def _pcolormesh_self(self, cmap="viridis", norm=None, **kwargs):
        im = self.ax.pcolormesh(
            self.data, rasterized=True, cmap=cmap, norm=norm, **kwargs
        )
        return im

    ### FANCY ADDENDA STUFF ###

    def add_beam(self, beam=None, loc="lower left", color="white", fill=True, hatch="///////////"):
        from mpl_toolkits.axes_grid1.anchored_artists import AnchoredEllipse

        if beam is not None:
            bmaj, bmin, pa = beam
            width = bmaj
            height = bmin
            angle = 90 - pa
        else:
            width = self.bmaj
            height = self.bmin
            angle = 90 - self.bpa  # to make measured from east
        beam = AnchoredEllipse(
            self.ax.transData,
            width=width / self.dpix,
            height=height / self.dpix,
            angle=angle,
            loc=loc,
            pad=0.5,
            borderpad=0.5,
            frameon=False,
        )
        beam.ellipse.set(color=color, fill=fill, hatch=hatch)
        self.ax.add_artist(beam)

    def add_scalebar(
        self, scale=50, text=None, width=0.0, loc="lower right", color="white", **kwargs
    ):

        scalebar = self._scalebar_with_label(
            scale=scale, text=text, width=width, loc=loc, color=color, **kwargs
        )
        self.ax.add_artist(scalebar)

    def _scalebar_with_label(
        self, scale, text, width=0.0, loc="lower right", color="white", **kwargs
    ):
        from mpl_toolkits.axes_grid1.anchored_artists import AnchoredSizeBar
        import matplotlib.font_manager as fm

        scalebar = AnchoredSizeBar(
            self.ax.transData,
            size=scale / self.dpix,
            label=text,
            loc=loc,
            pad=0.1,
            borderpad=0.5,
            sep=3,
            frameon=False,
            color=color,
            size_vertical=width,
            fontproperties=fm.FontProperties(size=9),
            **kwargs
        )

        return scalebar

    

class MultiPlot:
    def __init__(self, ncols=None, nrows=None, npanels=None, figsize=(3,3), sharex=True, sharey=True, max_figsize=(15, None)):
        if (ncols is None) and (nrows is None):
            assert npanels is not None, "Provide either ncols and nrows or npanels."
            self.npanels = npanels
            self.ncols, self.nrows = self.get_ncols_nrows(npanels=npanels, figsize=figsize, max_figsize=max_figsize)
        else:
            self.ncols = ncols
            self.nrows = nrows
            self.npanels = npanels if npanels is not None else self.ncols * self.nrows
        
        self.width_each, self.height_each = figsize
        self.width = self.ncols * self.width_each
        self.height = self.nrows * self.height_each
        self.fig, self.axes = plt.subplots(
            figsize=(self.width, self.height),
            nrows=self.nrows,
            ncols=self.ncols,
            sharex=sharex,
            sharey=sharey,
            constrained_layout=True,
        )
        self.axes = self.axes if isinstance(self.axes, np.ndarray) else np.array([self.axes])

        # clear the extra axes
        for i in range(self.npanel, len(self.axes.flatten())):
            ax = self.axes.flatten()[i]
            ax.set_axis_off()

    @staticmethod
    def get_ncols_nrows(npanels, figsize, max_figsize):
        nrows = int(npanels**0.5)
        ncols = int(npanels / nrows * 0.999) + 1

        _width, _height = figsize
        width = ncols * _width
        height = nrows * _height

        width_max, height_max = max_figsize

        if (width_max is not None) and width > width_max:
            ncols = int(width_max / _width)
            nrows = int(npanels / ncols * 0.999) + 1
        if (height_max is not None) and (height > height_max):
            nrows = int(height_max / _height)
            ncols = int(npanels / nrows * 0.999) + 1
        return ncols, nrows
    
    def get_lower_left_axis_index(self):
        return int((self.nrows - 1) * self.ncols)
    
    def get_lower_left_axis(self):
        return self.axes.flatten()[self.get_lower_left_axis_index()]

    def set_labels(self, xlabel=None, ylabel=None):
        ax = self.get_lower_left_axis()
        ax.set(xlabel=xlabel, ylabel=ylabel)

"""
class ChannelMap(FitsImage):
    def __init__(
        self,
        fitsname_or_data,
        x=None,
        y=None,
        v=None,
        data_scaling_factor=1.0,
        center_coord=None,
        rel_dir_ax=True,
        xlim=None,
        ylim=None,
        vlim=None,
        nu0=None,
        downsample=False,
        set_aspect=True
    ):
        if isinstance(fitsname_or_data, str):
            super().__init__(
                fitsname_or_data,
                rel_dir_ax=rel_dir_ax,
                xlim=xlim,
                ylim=ylim,
                vlim=vlim,
                nu0=nu0,
                downsample=downsample,
                skipdata=False,
            )
        else:
            self.data = fitsname_or_data

            if x is None or y is None:
                raise ValueError("Provide both x and y axes.")
            if v is None:
                raise ValueError("Provide velocity axis.")

            self.x = x
            self.y = y
            self.v = v

        if self.ndim != 3:
            raise ValueError("Image is not in 3D.")

        if center_coord is not None:
            try:
                self.shift_phasecenter_toward(center_coord)
            except AttributeError:
                print("Warning: Phase center shift is not available.")
                pass
        
        self.figure = MultiPlot(npanels=self.v.size, sharex=True, sharey=True, figsize=(2,2))

        self.axes = self.figure.axes.flatten()
        self.data_scaling_factor = data_scaling_factor
        self.center_coord = center_coord
        self.xlim = xlim
        self.ylim = ylim
        self.vlim = vlim
        self.nu0 = nu0
        self.downsample = downsample

        # set the Map class for each panel
        self.maps = []
        for i, ax in enumerate(self.axes):
            im = Map(
                fitsname_or_data=self.data[i],
                x=self.x,
                y=self.y,
                ax=ax,
                data_scaling_factor=self.data_scaling_factor,
            )
            if set_aspect:
                im._set_aspect()
            self.maps.append(im)

    ### MAP FUNCTION ###

    def plot_colormap(
        self,
        method="pcolorfast",
        cmap="viridis",
        vmin=None,
        vmax=None,
        normalize_each_chan=False,
        interval=None,
        stretch=None,
        **kwargs
    ):
        if not normalize_each_chan:
            vmin = np.min(np.isfinite(self.data))
            vmax = np.max(np.isfinite(self.data))
    
        for map in self.maps:
            map.plot_colormap(
                method=method,
                cmap=cmap,
                vmin=vmin,
                vmax=vmax,
                interval=interval,
                stretch=stretch,
                **kwargs
            )

    def overlay_contour(
        self,
        fitsname_or_data="self",
        x=None,
        y=None,
        data_scaling_factor=1.0,
        levels=5,
        color="grey",
        linewidth=1.0,
        linestyle="solid",
        **kwargs
    ):
        for map in self.maps:
            map.overlay_contour(
                fitsname_or_data=fitsname_or_data,
                x=x,
                y=y,
                data_scaling_factor=data_scaling_factor,
                levels=levels,
                color=color,
                linewidth=linewidth,
                linestyle=linestyle,
                **kwargs
            )

    ### FANCY ADDENDA STUFF ###

    def add_beam(self, panel="lower left", loc="lower left", color="white", fill=True, hatch="///////////"):
        if panel == "lower left":
            index = self.figure.get_lower_left_axis_index()
            self.maps[index].add_beam(loc=loc, color=color, fill=fill, hatch=hatch)
        elif panel == "all":
            for map in self.maps:
                map.add_beam(loc=loc, color=color, fill=fill, hatch=hatch)

    def add_scalebar(
        self, scale=50, text=None, width=0.0, panel="lower left", loc="lower right", color="white", **kwargs
    ):
        if panel == "lower left":
            index = self.figure.get_lower_left_axis_index()
            self.maps[index].add_scalebar(scale=scale, text=text, width=width, loc=loc, color=color, **kwargs)
        elif panel == "all":
            for map in self.maps:
                map.add_scalebar(scale=scale, text=text, width=width, loc=loc, color=color, **kwargs)

    ### COLORBAR STUFF ###

    def add_colorbar(
        self,
        cax=None,
        position="right",
        size="5%",
        pad=0.1,
        label=None,
        rotation=270,
        labelpad=15,
    ):
        map = self.maps[-1]
        map.add_colorbar(cax=cax, position=position, size=size, pad=pad, label=label, rotation=rotation, labelpad=labelpad)
    
    ### APPERANCE ###

    def _set_aspect(self):
        self.ax.set_aspect(1.0 / self.ax.get_data_ratio())
"""



class PVDiagram(PVFitsImage):
    def __init__(
        self,
        fitsname_or_data,
        posax=None,
        velax=None,
        ax=None,
        data_scaling_factor=1.0,
        xlim=None,
        vlim=None,
        downsample=False,
    ):

        if isinstance(fitsname_or_data, str):
            super().__init__(
                fitsname=fitsname_or_data, xlim=xlim, vlim=vlim, downsample=downsample
            )
        else:
            self.data = fitsname_or_data
            self.posax = posax
            self.v = velax

        if self.ndim != 2:
            raise ValueError("Image is not in 2D.")

        if ax is None:
            fig, ax = plt.subplots()

        self.ax = ax
        self.data_scaling_factor = data_scaling_factor
        self.xlim = xlim
        self.vlim = vlim
        self.downsample = downsample

        self._data_scaling(factor=self.data_scaling_factor)

    def convert_unit(self, unit="K", nu=None, RJ_approx=False):
        ### assume the original data unit is Jy / beam or mJy / beam
        if not np.isnan(self.restfreq):
            nu = self.restfreq
        elif nu is None:
            raise ValueError(
                "Rest frequency not found. Please provide it via *nu* argument."
            )

        data = self.data / self.data_scaling_factor  # restore original unit
        if "mJy" in self.data_unit:
            data *= 1e-3  # in Jy /beam

        if unit == "K":
            if RJ_approx:
                self.data = jypb_to_K_RJ(data, nu, self.beam[:2])
            else:
                self.data = jypb_to_K(data, nu, self.beam[:2])

    def plot_colormap(
        self,
        method="pcolorfast",
        cmap="viridis",
        vmin=None,
        vmax=None,
        interval=None,
        stretch=None,
    ):
        if not method in ["imshow", "pcolorfast", "pcolormesh"]:
            raise AttributeError(
                "Method {:s} is not supported for colormap plot.".format(method)
            )

        # normalization
        if stretch is None:
            stretch = LinearStretch()
        norm = self._normalize(vmin=vmin, vmax=vmax, interval=interval, stretch=stretch)
        plot = getattr(self, "_" + method + "_self")
        self.colormap = plot(cmap=cmap, norm=norm)

    def overlay_contour(
        self,
        fitsname_or_data="self",
        data_scaling_factor=1.0,
        levels=5,
        color="grey",
        linewidth=1.0,
        linestyle="solid",
        **kwargs
    ):

        if fitsname_or_data == "self":
            x = self.posax
            v = self.v
            data = self.data
        elif isinstance(fitsname_or_data, str):
            image = PVFitsImage(
                fitsname=fitsname_or_data,
                squeeze=True,
                xlim=self.xlim,
                vlim=self.vlim,
                downsample=self.downsample,
            )
            x = image.posax
            v = image.v
            data = image.data * data_scaling_factor
        else:
            data = fitsname_or_data * data_scaling_factor

        self.contour = self._contour(
            x,
            v,
            data,
            levels=levels,
            color=color,
            linewidth=linewidth,
            linestyle=linestyle,
            **kwargs
        )

    def _contour(
        self,
        x,
        v,
        data,
        levels=5,
        color="black",
        linewidth=1.0,
        linestyle="solid",
        **kwargs
    ):
        im = self.ax.contour(
            x,
            v,
            data,
            levels=levels,
            colors=color,
            linewidths=linewidth,
            linestyles=linestyle,
            **kwargs
        )
        return im

    def _contour_self(self, levels=5, color="black"):
        im = self.ax.contour(self.posax, self.v, self.data, levels=levels, colors=color)
        return im

    def _pcolorfast_self(self, cmap="viridis", norm=None):
        im = self.ax.pcolorfast(
            self.posax, self.v, self.data, rasterized=True, cmap=cmap, norm=norm
        )
        return im

    def _normalize(self, vmin=None, vmax=None, interval=None, stretch=LinearStretch()):
        norm = ImageNormalize(
            self.data, vmin=vmin, vmax=vmax, interval=interval, stretch=stretch
        )
        return norm

    def _data_scaling(self, factor):
        self.data *= factor

    def _get_colormap_normalize(self):
        return self.colormap.norm

    def _set_colorbar_extend(self):
        norm = self._get_colormap_normalize()
        extend = "neither"

        if np.nanmax(self.data) > norm.vmax:
            extend = "max"
            if np.nanmin(self.data) < norm.vmin:
                extend = "both"
                return extend

        if np.nanmin(self.data) < norm.vmin:
            extend = "min"

        return extend

    def add_Keplerian_curve(
        self,
        Mstar=1.0,
        distance=100.0,
        incl=90.0,
        vsys=0.0,
        rotation_sense=1.0,
        **kwargs
    ):

        # store the original ylim to avoid too large plot region along y axis
        ylim = self.ax.get_ylim()

        # default color
        color = kwargs.pop("color", "white")

        if isinstance(Mstar, float):
            # calculate the Keplerian velocity at each positional point
            vkep = Keplerian_velocity(
                r=self.posax * distance, Mstar=Mstar, incl=rotation_sense * incl
            )

            # plot
            self.ax.plot(
                self.posax[self.posax > 0],
                -vkep[self.posax > 0] + vsys,
                color=color,
                **kwargs
            )
            self.ax.plot(
                self.posax[self.posax < 0],
                vkep[self.posax < 0] + vsys,
                color=color,
                **kwargs
            )

        else:
            # calculate the Keplerian velocity for each element of Mstar
            vkep_l = Keplerian_velocity(
                r=self.posax * distance, Mstar=Mstar[0], incl=rotation_sense * incl
            )
            vkep_u = Keplerian_velocity(
                r=self.posax * distance, Mstar=Mstar[1], incl=rotation_sense * incl
            )

            # plot
            self.ax.fill_between(
                self.posax[self.posax > 0],
                -vkep_u[self.posax > 0] + vsys,
                -vkep_l[self.posax > 0] + vsys,
                color=color,
                **kwargs
            )
            self.ax.fill_between(
                self.posax[self.posax < 0],
                vkep_l[self.posax < 0] + vsys,
                vkep_u[self.posax < 0] + vsys,
                color=color,
                **kwargs
            )

        # set original ylim
        self.ax.set_ylim(ylim)

    def add_colorbar(
        self,
        position="right",
        size="5%",
        pad=0.1,
        label=None,
        rotation=270,
        labelpad=10,
    ):
        from mpl_toolkits.axes_grid1 import make_axes_locatable
        import matplotlib.axes as maxes

        divider = make_axes_locatable(self.ax)
        cax = divider.append_axes(
            position=position, size=size, axes_class=maxes.Axes, pad=pad
        )
        extend = self._set_colorbar_extend()

        fig = self.ax.get_figure()
        self.colorbar = fig.colorbar(self.colormap, cax=cax, extend=extend)
        self.colorbar.set_label(label, rotation=rotation, labelpad=labelpad)

    ### APPEARANCE ###

    def _set_aspect(self):
        self.ax.set_aspect(1.0 / self.ax.get_data_ratio())

    def set_aspect(self, aspect="equal"):
        """Wrapper of ax.set_aspect()"""

        if aspect == "equal":
            aspect = 1.0

        self.ax.set_aspect(aspect / self.ax.get_data_ratio())

    def _set_xlabel(self, xlabel):
        self.ax.set_xlabel(xlabel)

    def _set_ylabel(self, ylabel):
        self.ax.set_ylabel(ylabel)

    def set_labels(self, xlabel=None, ylabel=None):
        self._set_xlabel(xlabel)
        self._set_ylabel(ylabel)

    def _get_major_ticker_locator(self, nticks=None, interval=None):
        if nticks is not None:
            return ticker.MaxNLocator(nticks)
        if interval is not None:
            return ticker.MultipleLocator(interval)
        return ticker.AutoLocator()

    def _get_minor_ticker_locator(self, nticks=None, interval=None):
        if nticks is not None:
            return ticker.MaxNLocator(nticks)
        if interval is not None:
            return ticker.MultipleLocator(interval)
        return ticker.AutoMinorLocator()

    def set_xaxis_ticker(
        self,
        major=True,
        minor=False,
        majornticks=None,
        minornticks=None,
        majorinterval=None,
        minorinterval=None,
    ):
        if not major:
            majorlocator = ticker.NullLocator()
        else:
            majorlocator = self._get_major_ticker_locator(
                nticks=majornticks, interval=majorinterval
            )

        if not minor:
            minorlocator = ticker.NullLocator()
        else:
            minorlocator = self._get_minor_ticker_locator(
                nticks=minornticks, interval=minorinterval
            )

        self.ax.xaxis.set_major_locator(majorlocator)
        self.ax.xaxis.set_minor_locator(minorlocator)

    def set_yaxis_ticker(
        self,
        major=True,
        minor=False,
        majornticks=None,
        minornticks=None,
        majorinterval=None,
        minorinterval=None,
    ):
        if not major:
            majorlocator = ticker.NullLocator()
        else:
            majorlocator = self._get_major_ticker_locator(
                nticks=majornticks, interval=majorinterval
            )

        if not minor:
            minorlocator = ticker.NullLocator()
        else:
            minorlocator = self._get_minor_ticker_locator(
                nticks=minornticks, interval=minorinterval
            )

        self.ax.yaxis.set_major_locator(majorlocator)
        self.ax.yaxis.set_minor_locator(minorlocator)

    def set_ticker(
        self,
        major=True,
        minor=False,
        majornticks=None,
        minornticks=None,
        majorinterval=None,
        minorinterval=None,
    ):
        self.set_xaxis_ticker(
            major=major,
            minor=minor,
            majornticks=majornticks,
            minornticks=minornticks,
            majorinterval=majorinterval,
            minorinterval=minorinterval,
        )
        self.set_yaxis_ticker(
            major=major,
            minor=minor,
            majornticks=majornticks,
            minornticks=minornticks,
            majorinterval=majorinterval,
            minorinterval=minorinterval,
        )

        if minor:
            self.ax.minorticks_on()


class ChannelMap(FitsImage):
    def __init__(
        self,
        fitsname_or_data,
        x=None,
        y=None,
        v=None,
        data_scaling_factor=1,
        center_coord=None,
        xlim=None,
        ylim=None,
        vlim=None,
        nu0=None,
        downsample=False,
    ):

        if isinstance(fitsname_or_data, str):
            super().__init__(
                fitsname_or_data,
                squeeze=True,
                rel_dir_ax=True,
                xlim=xlim,
                ylim=ylim,
                vlim=vlim,
                nu0=nu0,
                downsample=downsample,
            )

        else:
            self.data = fitsname_or_data
            # self.ndim = self.data.ndim

            if x is None or y is None:
                raise ValueError("Provide both x axis and y axis.")
            if v is None:
                raise ValueError("Provide velocity axis.")
            self.x = x
            self.y = y
            self.v = v
            # self.nchan = v.size

        if self.ndim < 3:
            raise ValueError("The image is 2D.")

        self.center_coord = center_coord
        if self.center_coord is not None:
            try:
                self.shift_phasecenter_toward(self.center_coord)
            except AttributeError:
                print("Warning: Phase center shift is not available.")
                pass
        
        if np.all(np.diff(self.v) < 0):
            self.v = self.v[::-1]
            self.data = self.data[::-1]

        self._data_scaling(factor=data_scaling_factor)

    # def _get_nrows_ncols(self):
    #     ncols = np.ceil(self.nchan**0.5).astype(int)
    #     nrows = np.ceil(self.nchan / ncols).astype(int)
    #     return nrows, ncols
    
    @staticmethod
    def get_nrows_ncols(npanels, ncols=None, nrows=None, panelsize=(2.0, 2.0), max_figsize=(12, None)):
        if (ncols is None) and (nrows is None):
            nrows = int(npanels**0.5)
            ncols = int(npanels / nrows * 0.999) + 1
        elif (ncols is not None) and (nrows is None):
            nrows = int(npanels / ncols * 0.999) + 1
        elif (ncols is None) and (nrows is not None):
            ncols = int(npanels / nrows * 0.999) + 1


        _width, _height = panelsize
        width = ncols * _width
        height = nrows * _height

        width_max, height_max = max_figsize

        if (width_max is not None) and width > width_max:
            ncols = int(width_max / _width)
            nrows = int(npanels / ncols * 0.999) + 1
        if (height_max is not None) and (height > height_max):
            nrows = int(height_max / _height)
            ncols = int(npanels / nrows * 0.999) + 1
        return nrows, ncols

    # def _get_figsize(self):
    #     return (self.ncols * 3, self.nrows * 3)

    def set_imagegrid(self, ncols=None, nrows=None, panelsize=(2.0, 2.0), figsize=None, max_figsize=(12, None), pad=0.1, cbar_mode="bottom right", cbar_label=None):
        # setup figure instance
        self.nrows, self.ncols = self.get_nrows_ncols(npanels=self.v.size, ncols=ncols, nrows=nrows, panelsize=panelsize, max_figsize=max_figsize)
        w, h = panelsize
        self.fig = plt.figure(figsize=(self.ncols*w, self.nrows*h) if figsize is None else figsize, layout="constrained")

        self.colorbar = cbar_mode is not None
        self.imgrid = ImageGrid(
            self.fig,
            rect=111,
            nrows_ncols=(self.nrows, self.ncols),
            share_all=True,
            axes_pad=pad,
            cbar_mode="edge" if cbar_mode == "bottom right" else cbar_mode,
            cbar_location="right",
        )
        ### ImageGrid should have param of *ngrids*, but specifying this param cause an error (maybe bug?).
        ### Here is workaround for that, removing axes on which no data are drawn.
        for i in range(self.nchan, len(self.imgrid)):
            self.imgrid[i].set_axis_off()

        if cbar_mode == "bottom right":
            for ax in self.imgrid.cbar_axes[: self.nrows - 1]:
                ax.set_visible(False)
            self.imgrid.cbar_axes = [
                self.imgrid.cbar_axes[self.nrows - 1]
            ]  # only colorbar at bottom right panel

        self.cbar_label = cbar_label if cbar_label is not None else self.data_unit

    def _data_scaling(self, factor):
        self.data *= factor

    def _set_colorbar_extend(self):
        extend = "neither"

        if np.nanmax(self.data) > self.norm.vmax:
            extend = "max"
            if np.nanmin(self.data) < self.norm.vmin:
                extend = "both"
                return extend

        if np.nanmin(self.data) < self.norm.vmin:
            extend = "min"

        return extend

    def plot_colormap(
        self,
        method="pcolorfast",
        cmap="viridis",
        vmin=None,
        vmax=None,
        interval=None,
        stretch=None,
    ):
        if stretch is None:
            stretch = LinearStretch()
        self.norm = self._normalize(
            vmin=vmin, vmax=vmax, interval=interval, stretch=stretch
        )

        for i, v in enumerate(self.v):
            ax = self.imgrid[i]
            data = self.data[i]

            plot = getattr(self, "_" + method)
            im = plot(ax, data, cmap=cmap, norm=self.norm)

            ax.annotate(
                text="${:.2f}$ km s$^{{-1}}$".format(v),
                xy=(0.97, 0.95),
                ha="right",
                va="top",
                xycoords="axes fraction",
                color="black",
                fontsize=8,
                path_effects=[pe.Stroke(linewidth=3, foreground="white"), pe.Normal()],
            )

        ax.invert_xaxis()

        if self.colorbar:
            for ax in self.imgrid.cbar_axes:
                cbar = ax.colorbar(im, extend=self._set_colorbar_extend())
                cbar.set_label(self.cbar_label, rotation=270, labelpad=15)

        return

    def overlay_contour(
        self,
        fitsname_or_data="self",
        data_scaling_factor=1.0,
        levels=5,
        color="grey",
        linewidth=1.0,
        linestyle="solid",
        **kwargs
    ):

        if fitsname_or_data == "self":
            x = self.x
            y = self.y
            v = self.v
            data = self.data
        elif isinstance(fitsname_or_data, str):
            image = FitsImage(
                fitsname=fitsname_or_data,
                squeeze=True,
                rel_dir_ax=True,
                xlim=self.xlim,
                ylim=self.ylim,
                vlim=self.vlim,
            )

            if self.center_coord is not None:
                image.shift_phasecenter_toward(self.center_coord)
            x = image.x
            y = image.y
            if hasattr(image, "v"):
                v = image.v
            else:
                v = self.v
            data = image.data * data_scaling_factor
        else:
            data = fitsname_or_data * data_scaling_factor
            x = self.x
            y = self.y
            v = self.v
        
        if np.all(np.diff(v) < 0):
            v = v[::-1]
            if data.ndim == 3:
                data = data[::-1]

        for i, v_self in enumerate(self.v):
            ax = self.imgrid[i]
            if data.ndim == 3:
                d = data[np.argmin(abs(v - v_self))]
            else:
                d = data

            self.contour = self._contour(
                ax,
                x,
                y,
                d,
                levels=levels,
                color=color,
                linewidth=linewidth,
                linestyle=linestyle,
                **kwargs
            )

    def _pcolorfast(self, ax, data, cmap="viridis", norm=None):
        im = ax.pcolorfast(self.x, self.y, data, rasterized=True, cmap=cmap, norm=norm)
        return im

    def _normalize(self, vmin=None, vmax=None, interval=None, stretch=LinearStretch()):
        norm = ImageNormalize(
            self.data, vmin=vmin, vmax=vmax, interval=interval, stretch=stretch
        )
        return norm

    def _contour(
        self, ax, x, y, data, levels=5, color="black", linewidth=1.0, linestyle="solid", **kwargs
    ):
        im = ax.contour(
            x,
            y,
            data,
            levels=levels,
            colors=color,
            linewidths=linewidth,
            linestyles=linestyle,
            **kwargs
        )
        return im

    ### ANIMATION

    def animate(self, fig, ax):

        ims = [ig.get_images().copy() for ig in self.imgrid]

        for im in ims:
            ax.add_image(im[0])

        import matplotlib.animation as animation

        ani = animation.ArtistAnimation(fig, ims, interval=100)

        return ani

    ### ADDENDA

    def add_beam(self, mode="1", loc="lower left", color="white", fill=True, hatch="///////////"):
        from mpl_toolkits.axes_grid1.anchored_artists import AnchoredEllipse

        width = self.bmaj
        height = self.bmin
        angle = 90 - self.bpa  # to be measured from east

        if mode == "1":
            axes = [self.imgrid.axes_llc]
        elif mode == "all":
            axes = self.imgrid.axes_all

        for ax in axes:
            beam = AnchoredEllipse(
                ax.transData,
                width=width,
                height=height,
                angle=angle,
                loc=loc,
                pad=0.5,
                borderpad=0.5,
                frameon=False,
            )
            beam.ellipse.set(color=color, fill=fill, hatch=hatch)
            ax.add_artist(beam)

    ### APPEARANCE

    def set_title(self, title):
        self.fig.suptitle(title, y=0.9)

    def _set_xlabel(self, ax, xlabel):
        ax.set_xlabel(xlabel)

    def _set_ylabel(self, ax, ylabel):
        ax.set_ylabel(ylabel)

    def set_labels(self, mode="1", xlabel=None, ylabel=None):
        self.imgrid.set_label_mode(mode)

        for ax in self.imgrid.axes_all:
            self._set_xlabel(ax, xlabel)
            self._set_ylabel(ax, ylabel)

    def _get_major_ticker_locator(self, nticks=None, interval=None):
        if nticks is not None:
            return ticker.MaxNLocator(nticks)
        if interval is not None:
            return ticker.MultipleLocator(interval)
        return ticker.AutoLocator()

    def _get_minor_ticker_locator(self, nticks=None, interval=None):
        if nticks is not None:
            return ticker.MaxNLocator(nticks)
        if interval is not None:
            return ticker.MultipleLocator(interval)
        return ticker.AutoMinorLocator()

    def set_xaxis_ticker(
        self,
        major=True,
        minor=False,
        majornticks=None,
        minornticks=None,
        majorinterval=None,
        minorinterval=None,
    ):
        if not major:
            majorlocator = ticker.NullLocator()
        else:
            majorlocator = self._get_major_ticker_locator(
                nticks=majornticks, interval=majorinterval
            )

        if not minor:
            minorlocator = ticker.NullLocator()
        else:
            minorlocator = self._get_minor_ticker_locator(
                nticks=minornticks, interval=minorinterval
            )

        self.imgrid.axes_llc.xaxis.set_major_locator(majorlocator)
        self.imgrid.axes_llc.xaxis.set_minor_locator(minorlocator)

    def set_yaxis_ticker(
        self,
        major=True,
        minor=False,
        majornticks=None,
        minornticks=None,
        majorinterval=None,
        minorinterval=None,
    ):
        if not major:
            majorlocator = ticker.NullLocator()
        else:
            majorlocator = self._get_major_ticker_locator(
                nticks=majornticks, interval=majorinterval
            )

        if not minor:
            minorlocator = ticker.NullLocator()
        else:
            minorlocator = self._get_minor_ticker_locator(
                nticks=minornticks, interval=minorinterval
            )

        self.imgrid.axes_llc.yaxis.set_major_locator(majorlocator)
        self.imgrid.axes_llc.yaxis.set_minor_locator(minorlocator)

    def set_ticker(
        self,
        major=True,
        minor=False,
        majornticks=None,
        minornticks=None,
        majorinterval=None,
        minorinterval=None,
    ):
        self.set_xaxis_ticker(
            major=major,
            minor=minor,
            majornticks=majornticks,
            minornticks=minornticks,
            majorinterval=majorinterval,
            minorinterval=minorinterval,
        )
        self.set_yaxis_ticker(
            major=major,
            minor=minor,
            majornticks=majornticks,
            minornticks=minornticks,
            majorinterval=majorinterval,
            minorinterval=minorinterval,
        )

        if minor:
            self.imgrid.axes_llc.minorticks_on()


# class Spectrum(FitsImage):


#     def __init__(self, fitsname_or_data, x=None, yerr=None, squeeze=True, rel_dir_ax=True, xlim=None, ylim=None, vlim=None, downsample=False):
#         if isinstance(fitsname_or_data, str):
#             super().__init__(fitsname_or_data, squeeze=squeeze, rel_dir_ax=rel_dir_ax, xlim=xlim, ylim=ylim, vlim=vlim, downsample=downsample)

#         else:
#             self.avgspec = fitsname_or_data
#             self.x =


def get_figsize(ncols, nrows, max_size=()):
    return (ncols * 3, nrows * 3)


def get_imagegrid(npanel, pad=0.0, colorbar=True):
    ncols = np.ceil(npanel**0.5).astype(int)
    nrows = np.ceil(npanel / ncols).astype(int)
    fig = plt.figure(figsize=get_figsize(ncols, nrows))

    cbar_mode = "single" if colorbar else None

    imgrid = ImageGrid(
        fig,
        rect=111,
        nrows_ncols=(nrows, ncols),
        share_all=True,
        axes_pad=pad,
        cbar_mode=cbar_mode,
    )
    return fig, imgrid


# def left_bottom_ax(imgrid):
#     nrows, ncols = imgrid.get_geometry()
#     i = ncols * (nrows - 1)
#     return imgrid[i]


def plot_channel_map(
    fitsname,
    center_coord=None,
    rmax=10.0,
    vrange=None,
    thin=1,
    sigma_clip=None,
    rms=None,
    noisemask_kw=dict(rmin=10.0, rmax=15.0),
    pad=0.0,
    colorbar=True,
    cmap_kw=dict(),
    beam_kw=dict(),
):
    # load the imagecube
    print("Loading data...")
    imagecube = FitsImage(fitsname)
    imagecube.get_directional_coord(center_coord=center_coord)
    imagecube.get_spectral_coord()

    # measure the rms for better visualization
    if rms is None and sigma_clip is not None:
        print("Estimating rms...")
        imagecube.estimate_rms(**noisemask_kw)
        rms = imagecube.rms
        print("rms: {:.2f} mJy/beam".format(imagecube.rms * 1e3))

    # select the velocity channels to plot
    velax = imagecube.v
    if vrange is not None:
        velax = velax[is_within(imagecube.v, vrange)]
    velax = velax[
        ::thin
    ]  # skip each *thin* channel to reduce the number of channels to plot

    # setup imagegrid
    fig, imgrid = get_imagegrid(velax.size, pad=pad, colorbar=colorbar)

    # image normalization and clipping
    data = imagecube.data
    if vrange is not None:
        data = data[is_within(imagecube.v, vrange), :, :]  # limit to relevant channels
    data = data[
        ::thin
    ]  # skip each *thin* channel to reduce the number of channels to plot

    if sigma_clip is not None:
        data[data < sigma_clip * rms] = np.nan
    norm = ImageNormalize(
        data, vmin=sigma_clip * rms if sigma_clip is not None else 0.0
    )

    cmap_kw["norm"] = cmap_kw.get("norm", norm)

    # iterate over channels to plot
    for i, v in enumerate(velax):
        # define ax
        ax = imgrid[i]

        # get data
        # im = data[imagecube.v == v, :, :].squeeze()
        im = data[i]

        # plot
        print("Plotting v = {:.2f} km/s...".format(v))
        im = plot_2D_map(
            data=im,
            X=imagecube.x,
            Y=imagecube.y,
            ax=ax,
            cmap=True,
            cmap_method="pcolorfast",
            contour=False,
            colorbar=False,
            cmap_kw=cmap_kw,
        )

        # set the spatial range
        ax.set(xlim=(rmax, -rmax), ylim=(-rmax, rmax))

        # annotate the velocity value of the channel
        ax.annotate(
            text="{:.2f} km/s".format(v),
            xy=(0.95, 0.95),
            ha="right",
            va="top",
            xycoords="axes fraction",
            color="black",
            path_effects=[pe.Stroke(linewidth=3, foreground="white"), pe.Normal()],
        )

        # set ticks
        ax.xaxis.set_major_locator(ticker.MaxNLocator(5))
        ax.yaxis.set_major_locator(ticker.MaxNLocator(5))

    # colrobar
    imgrid.cbar_axes[0].colorbar(im)

    ### ImageGrid should have param of *ngrids*, but specifying this param cause an error (maybe bug?).
    ### Here is workaround for that, removing axes on which no data are drawn.
    for i in range(i + 1, len(imgrid)):
        imgrid[i].set_axis_off()

    # axes label in the bottom left panel
    imgrid.axes_llc.set(xlabel="$\Delta$R.A. [arcsec]", ylabel="$\Delta$Dec. [arcsec]")

    # add beam
    add_beam(ax=imgrid.axes_llc, beam=imagecube.beam, **beam_kw)

    return fig<|MERGE_RESOLUTION|>--- conflicted
+++ resolved
@@ -401,11 +401,8 @@
         size="5%",
         pad=0.1,
         label=None,
-<<<<<<< HEAD
         rotation=270,
         labelpad=15,
-=======
->>>>>>> 00958122
         **kwargs
     ):
         from mpl_toolkits.axes_grid1 import make_axes_locatable
